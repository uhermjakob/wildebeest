--- conflicted
+++ resolved
@@ -23,12 +23,8 @@
 from typing import IO, Optional, TextIO, Union, List
 import unicodedata as ud
 import unicodeblock.blocks
-<<<<<<< HEAD
 from wildebeest.normalize import Wildebeest
-=======
-from .normalize import Wildebeest
 from . import __version__, last_mod_date
->>>>>>> 88538a92
 
 
 log.basicConfig(level=log.INFO)
